<?php
/*------------------------------------------------------------+
| SYSTOPIA Twingle Integration                                |
| Copyright (C) 2018 SYSTOPIA                                 |
| Author: J. Schuppe (schuppe@systopia.de)                    |
+-------------------------------------------------------------+
| This program is released as free software under the         |
| Affero GPL license. You can redistribute it and/or          |
| modify it under the terms of this license which you         |
| can read by viewing the included agpl.txt or online         |
| at www.gnu.org/licenses/agpl.html. Removal of this          |
| copyright header is strictly prohibited without             |
| written permission from the original author(s).             |
+-------------------------------------------------------------*/

declare(strict_types = 1);

use CRM_Twingle_ExtensionUtil as E;
use Civi\Twingle\Exceptions\ProfileException;
use Civi\Twingle\Exceptions\BaseException;

/**
 * Form controller class
 *
 * @see https://wiki.civicrm.org/confluence/display/CRMDOC/QuickForm+Reference
 */
class CRM_Twingle_Form_Profile extends CRM_Core_Form {

  /**
   * @var CRM_Twingle_Profile
   *
   * The profile object the form is acting on.
   */
  protected ?CRM_Twingle_Profile $profile = NULL;

  /**
   * The ID of this profile.
   * @var int|NULL
   */
  protected $profile_id = NULL;

  /**
   * @var string
   *
   * The operation to perform within the form.
   */
  protected $_op;

  /**
   * @var array<string, string>
   *
   * A static cache of retrieved payment instruments found within
   * self::getPaymentInstruments().
   */
  protected static $_paymentInstruments;

  /**
   * @var array<int, string>
   *
   * A static cache of retrieved contribution statuses found within
   * static::getContributionStatusOptions().
   */
  protected static array $_contributionStatusOptions;

  /**
   * @var array<int, string>
   *
   * A static cache of retrieved groups found within static::getGroups().
   */
  protected static array $_groups;

  /**
   * @var array<string, string>
   *
   * A static cache of retrieved newsletter groups found within
   * static::getNewsletterGroups().
   */
  protected static array $_newsletterGroups;

  /**
   * @var array<int, string>
   *
   * A static cache of retrieved campaigns found within static::getCampaigns().
   */
  protected static array $_campaigns;

  /**
   * @var array<int, string>
   *
   * A static cache of retrieved financial types found within
   * static::getFinancialTypes().
   */
  protected static array $_financialTypes;

  /**
   * @var array<int, string>
   *
   * A static cache of retrieved genders found within
   * static::getGenderOptions().
   */
  protected static array $_genderOptions;

  /**
   * @var array<int, string>
   *
   * A static cache of retrieved prefixes found within
   * static::getGenderOptions().
   */
  protected static array $_prefixOptions;

  /**
   * @var array<int, string>
   *
   * A static cache of retrieved location types found within
   * static::getLocationTypes().
   */
  protected static array $_locationTypes;

  /**
   * @var array<string, string>
   *
   * A static cache of retrieved location types found within
   * static::getXCMProfiles().
   */
  protected static array $_xcm_profiles;

  /**
   * @var array<int, string>
   *
   * A static cache of retrieved membership types found within
   * static::getMembershipTypes().
   */
  protected static array $_membershipTypes;

  /**
   * @var array<int, string>
   *
   * A static cache of retrieved CiviSEPA creditors found within
   * static::getSepaCreditors().
   */
  protected static array $_sepaCreditors;

  public function preProcess(): void {
    // "Create" is the default operation.
    $op = CRM_Utils_Request::retrieve('op', 'String', $this);
    $this->_op = is_string($op) ? $op : 'create';

<<<<<<< HEAD
    // Verify that a profile with the given name exists.
    $profile_name = CRM_Utils_Request::retrieve('name', 'String', $this);
    if (is_string($profile_name)) {
      $this->profile = CRM_Twingle_Profile::getProfile($profile_name);
=======
    // Verify that a profile with the given id exists.
    if ($this->_op != 'copy' && $this->_op != 'create') {
      $this->profile_id = CRM_Utils_Request::retrieve('id', 'Int', $this);
      $this->profile = CRM_Twingle_Profile::getProfile($this->profile_id);
>>>>>>> fc40af8d
    }

    // Set redirect destination.
    $this->controller->_destination = CRM_Utils_System::url(
      'civicrm/admin/settings/twingle/profiles',
      'reset=1'
    );

    parent::preProcess();
  }

  /**
   * Builds the form structure.
   */
  public function buildQuickForm(): void {
    $profile_name = (isset($this->profile) ? $this->profile->getName() : NULL);

    switch ($this->_op) {
      case 'delete':
<<<<<<< HEAD
        if (isset($profile_name)) {
          CRM_Utils_System::setTitle(E::ts('Delete Twingle API profile <em>%1</em>', [1 => $profile_name]));
=======
        if ($this->profile) {
          CRM_Utils_System::setTitle(E::ts('Delete Twingle API profile <em>%1</em>', [1 => $this->profile->getName()]));
>>>>>>> fc40af8d
          $this->addButtons([
            [
              'type' => 'submit',
              'name' => ($this->profile->getName() == 'default' ? E::ts('Reset') : E::ts('Delete')),
              'isDefault' => TRUE,
            ],
          ]);
        }
        parent::buildQuickForm();
        return;

<<<<<<< HEAD
      case 'edit':
        // When editing without a valid profile name, edit the default profile.
        if (!isset($profile_name)) {
          $profile_name = 'default';
          $this->profile = CRM_Twingle_Profile::getProfile($profile_name);
        }
        if (!isset($this->profile)) {
          throw new BaseException(E::ts('Could not retrieve profile with name "%1"', [1 => $profile_name]));
        }
        CRM_Utils_System::setTitle(E::ts('Edit Twingle API profile <em>%1</em>', [1 => $this->profile->getName()]));
        break;

      case 'copy':
        // Retrieve the source profile name.
        $profile_name = CRM_Utils_Request::retrieve('source_name', 'String', $this);
        // When copying without a valid profile name, copy the default profile.
        if (!is_string($profile_name)) {
          $profile_name = 'default';
        }
        $originalProfile = CRM_Twingle_Profile::getProfile($profile_name);
        if (!isset($originalProfile)) {
          throw new BaseException(E::ts('Could not retrieve profile with name "%1"', [1 => $profile_name]));
        }
        $this->profile = clone $originalProfile;

        // Propose a new name for this profile.
        $profile_name = $profile_name . '_copy';
        $this->profile->setName($profile_name);
=======
      case 'copy':
        // Retrieve the source profile name.
        $source_id = CRM_Utils_Request::retrieve('source_id', 'Int', $this);
        // When copying without a valid profile id, copy the default profile.
        if (!$source_id) {
          $this->profile = CRM_Twingle_Profile::createDefaultProfile();
        } else {
          try {
            $source_profile = CRM_Twingle_Profile::getProfile($source_id);
            $this->profile = $source_profile->copy();
            $this->profile->validate();
          } catch (ProfileValidationError $e) {
            if ($e->getErrorCode() == ProfileValidationError::ERROR_CODE_PROFILE_VALIDATION_FAILED) {
              Civi::log()->error($e->getLogMessage());
              CRM_Core_Session::setStatus(E::ts('The profile is invalid and cannot be copied.'), E::ts('Error'));
              CRM_Utils_System::redirect(CRM_Utils_System::url('civicrm/admin/settings/twingle/profiles', 'reset=1'));
              return;
            }
          } catch (ProfileException $e) {
            if ($e->getErrorCode() == ProfileException::ERROR_CODE_PROFILE_NOT_FOUND) {
              Civi::log()->error($e->getLogMessage());
              CRM_Core_Session::setStatus(E::ts('The profile to be copied could not be found.'), E::ts('Error'));
              CRM_Utils_System::redirect(CRM_Utils_System::url('civicrm/admin/settings/twingle/profiles', 'reset=1'));
              return;
            }
          }
          catch (Civi\Core\Exception\DBQueryException $e) {
            Civi::log()->error($e->getMessage());
            CRM_Core_Session::setStatus(E::ts('A database error has occurred. See the log for details.'), E::ts('Error'));
            CRM_Utils_System::redirect(CRM_Utils_System::url('civicrm/admin/settings/twingle/profiles', 'reset=1'));
            return;
          }
        }
>>>>>>> fc40af8d
        CRM_Utils_System::setTitle(E::ts('New Twingle API profile'));
        break;

      case 'edit':
        CRM_Utils_System::setTitle(E::ts('Edit Twingle API profile <em>%1</em>', [1 => $this->profile->getName()]));
        break;

      case 'create':
        // Load factory default profile values.
<<<<<<< HEAD
        $this->profile = CRM_Twingle_Profile::createDefaultProfile($profile_name ?? 'default');
=======
        $this->profile = CRM_Twingle_Profile::createDefaultProfile(E::ts('New Profile'));
>>>>>>> fc40af8d
        CRM_Utils_System::setTitle(E::ts('New Twingle API profile'));
        break;
    }

    // Assign template variables.
    $this->assign('op', $this->_op);
    $this->assign('profile_name', $this->profile->getName());
    $this->assign('is_default', $this->profile->is_default());

    // Add form elements.
    $is_default = $profile_name == 'default';
    $this->add(
      ($is_default ? 'static' : 'text'),
      'name',
      E::ts('Profile name'),
      [],
      !$is_default
    );

    $this->add(
    // field type
      'text',
    // field name
      'selector',
    // field label
      E::ts('Project IDs'),
      ['class' => 'huge'],
    // is required
      TRUE
    );

    $this->add(
        'select',
        'xcm_profile',
        E::ts('Contact Matcher (XCM) Profile'),
        static::getXCMProfiles(),
        TRUE
    );

    $this->add(
      'select',
      'location_type_id',
      E::ts('Location type'),
      static::getLocationTypes(),
      TRUE
    );

    $this->add(
      'select',
      'location_type_id_organisation',
      E::ts('Location type for organisations'),
      static::getLocationTypes(),
      TRUE
    );

    $this->add(
    // field type
      'select',
    // field name
      'financial_type_id',
    // field label
      E::ts('Financial type'),
    // list of options
      static::getFinancialTypes(),
    // is required
      TRUE
    );
    $this->add(
    // field type
      'select',
    // field name
      'financial_type_id_recur',
    // field label
      E::ts('Financial type (recurring)'),
    // list of options
      static::getFinancialTypes(),
    // is required
      TRUE
    );

    $this->add(
      'select',
      'gender_male',
      E::ts('Gender option for submitted value "male"'),
      static::getGenderOptions(),
      TRUE
    );
    $this->add(
      'select',
      'gender_female',
      E::ts('Gender option for submitted value "female"'),
      static::getGenderOptions(),
      TRUE
    );
    $this->add(
      'select',
      'gender_other',
      E::ts('Gender option for submitted value "other"'),
      static::getGenderOptions(),
      TRUE
    );

    $this->add(
        'select',
        'prefix_male',
        E::ts('Prefix option for submitted value "male"'),
        static::getPrefixOptions()
    );
    $this->add(
        'select',
        'prefix_female',
        E::ts('Prefix option for submitted value "female"'),
        static::getPrefixOptions()
    );
    $this->add(
        'select',
        'prefix_other',
        E::ts('Prefix option for submitted value "other"'),
        static::getPrefixOptions()
    );

    $payment_instruments = CRM_Twingle_Profile::paymentInstruments();
    $this->assign('payment_instruments', $payment_instruments);
    foreach ($payment_instruments as $pi_name => $pi_label) {
      $this->add(
      // field type
        'select',
      // field name
        $pi_name,
      // field label
        E::ts('Record %1 as', [1 => $pi_label]),
      // list of options
        static::getPaymentInstruments(),
      // is required
        TRUE
      );

      $this->add(
        'select',
        $pi_name . '_status',
        E::ts('Record %1 donations with contribution status', [1 => $pi_label]),
        static::getContributionStatusOptions(),
        TRUE
      );
    }

    if (CRM_Twingle_Submission::civiSepaEnabled()) {
      $this->add(
        'select',
        'sepa_creditor_id',
        E::ts('CiviSEPA creditor'),
        static::getSepaCreditors(),
        TRUE
      );
    }

    $this->add(
    // field type
      'checkbox',
    // field name
      'newsletter_double_opt_in',
    // field label
      E::ts('Use Double-Opt-In for newsletter')
      );

    $this->add(
    // field type
      'select',
    // field name
      'newsletter_groups',
    // field label
      E::ts('Sign up for newsletter groups'),
    // list of options
      static::getNewsletterGroups(),
    // is not required
      FALSE,
      ['class' => 'crm-select2 huge', 'multiple' => 'multiple']
    );

    $this->add(
    // field type
      'select',
    // field name
      'postinfo_groups',
    // field label
      E::ts('Sign up for postal mail groups'),
    // list of options
      static::getPostinfoGroups(),
    // is not required
      FALSE,
      ['class' => 'crm-select2 huge', 'multiple' => 'multiple']
    );

    $this->add(
    // field type
      'select',
    // field name
      'donation_receipt_groups',
    // field label
      E::ts('Sign up for Donation receipt groups'),
    // list of options
      static::getDonationReceiptGroups(),
    // is not required
      FALSE,
      ['class' => 'crm-select2 huge', 'multiple' => 'multiple']
    );

    $this->add(
    // field type
      'select',
    // field name
      'campaign',
    // field label
      E::ts('Default Campaign'),
    // list of options
      ['' => E::ts('- none -')] + static::getCampaigns(),
    // is not required
      FALSE,
      ['class' => 'crm-select2 huge']
    );

    $this->add(
      'select',
      'campaign_targets',
      E::ts('Set Campaign for'),
      [
        'contribution' => E::ts('Contribution'),
        'recurring'    => E::ts('Recurring Contribution'),
        'membership'   => E::ts('Membership'),
        'mandate'      => E::ts('SEPA Mandate'),
        'contact'      => E::ts('Contacts (XCM)'),
      ],
      // is not required
      FALSE,
      ['class' => 'crm-select2 huge', 'multiple' => 'multiple']
    );

    $this->add(
    // field type
      'select',
    // field name
      'membership_type_id',
    // field label
      E::ts('Create membership of type'),
    // list of options
      ['' => E::ts('- none -')] + static::getMembershipTypes(),
    // is not required
      FALSE,
      ['class' => 'crm-select2 huge']
    );
    $this->add(
    // field type
      'select',
    // field name
      'membership_type_id_recur',
    // field label
      E::ts('Create membership of type (recurring)'),
    // list of options
      ['' => E::ts('- none -')] + static::getMembershipTypes(),
    // is not required
      FALSE,
      ['class' => 'crm-select2 huge']
    );
    $this->add(
        'text',
        'membership_postprocess_call',
        E::ts('API Call for Membership Postprocessing')
    );
    $this->addRule(
      'membership_postprocess_call',
      E::ts("The API call must have the form 'Entity.Action'."),
      'regex',
      '/^[A-Za-z_]+[.][A-Za-z_]+$/'
    );

    $this->add(
    // field type
      'text',
    // field name
      'contribution_source',
    // field label
      E::ts('Contribution source'),
      []
    );

    $this->add(
      'select',
      'required_address_components',
      E::ts('Required address components'),
      [
        'street_address' => E::ts('Street'),
        'postal_code'    => E::ts('Postal Code'),
        'city'           => E::ts('City'),
        'country'        => E::ts('Country'),
      ],
      // is not required
      FALSE,
      ['class' => 'crm-select2 huge', 'multiple' => 'multiple']
    );

    $this->add(
    // field type
      'textarea',
    // field name
      'custom_field_mapping',
    // field label
      E::ts('Custom field mapping'),
      []
    );

    $this->addButtons([
      [
        'type' => 'submit',
        'name' => E::ts('Save'),
        'isDefault' => TRUE,
      ],
    ]);

    // Export form elements.
    parent::buildQuickForm();
  }

  /**
   * Validates the profile form.
   *
   * @return bool
   *   TRUE when the form was successfully validated.
   */
  public function validate() {
    $values = $this->exportValues();

    // Validate new profile names.
    if (
      isset($values['name'])
      && (!isset($this->profile) || $values['name'] != $this->profile->getName() || $this->_op != 'edit')
      && NULL !== CRM_Twingle_Profile::getProfile($values['name'])
    ) {
      $this->_errors['name'] = E::ts('A profile with this name already exists.');
    }

    // Restrict profile names to alphanumeric characters and the underscore.
    if (isset($values['name']) && 1 === preg_match('/[^A-Za-z0-9\_]/', $values['name'])) {
      $this->_errors['name'] =
        E::ts('Only alphanumeric characters and the underscore (_) are allowed for profile names.');
    }

    // Validate custom field mapping.
    try {
      if (isset($values['custom_field_mapping'])) {
        $custom_field_mapping = preg_split('/\r\n|\r|\n/', $values['custom_field_mapping'], -1, PREG_SPLIT_NO_EMPTY);
        if (!is_array($custom_field_mapping)) {
          throw new BaseException(
            E::ts('Could not parse custom field mapping.')
          );
        }
        foreach ($custom_field_mapping as $custom_field_map) {
          $custom_field_map = explode('=', $custom_field_map);
          if (count($custom_field_map) !== 2) {
            throw new BaseException(
              E::ts('Could not parse custom field mapping.')
            );
          }
          [$twingle_field_name, $custom_field_name] = $custom_field_map;
          $custom_field_id = substr($custom_field_name, strlen('custom_'));

          // Check for custom field existence
          try {
            $custom_field = civicrm_api3('CustomField', 'getsingle', [
              'id' => $custom_field_id,
            ]);
          }
          catch (CRM_Core_Exception $exception) {
            throw new BaseException(
              E::ts(
                'Custom field custom_%1 does not exist.',
                [1 => $custom_field_id]
              ),
              NULL,
              $exception
            );
          }

          // Only allow custom fields on relevant entities.
          try {
            $custom_group = civicrm_api3('CustomGroup', 'getsingle', [
              'id' => $custom_field['custom_group_id'],
              'extends' => [
                'IN' => [
                  'Contact',
                  'Individual',
                  'Organization',
                  'Contribution',
                  'ContributionRecur',
                ],
              ],
            ]);
          }
          catch (CRM_Core_Exception $exception) {
            throw new BaseException(
              E::ts(
                'Custom field custom_%1 is not in a CustomGroup that extends one of the supported CiviCRM entities.',
                [1 => $custom_field['id']]
              ),
              NULL,
              $exception
            );
          }
        }
      }
    }
    catch (BaseException $exception) {
      $this->_errors['custom_field_mapping'] = $exception->getMessage();
    }

    return parent::validate();
  }

  /**
   * Set the default values (i.e. the profile's current data) in the form.
   *
   * @return array<string, mixed>
   */
  public function setDefaultValues() {
    $defaults = parent::setDefaultValues();
<<<<<<< HEAD
    if (in_array($this->_op, ['create', 'edit', 'copy'], TRUE)) {
      $defaults['name'] = isset($this->profile) ? $this->profile->getName() : NULL;
      $profile_data = isset($this->profile) ? $this->profile->getData() : [];
=======
    if (in_array($this->_op, ['create', 'edit', 'copy'])) {
      if (!$this->profile) {
        $this->profile = CRM_Twingle_Profile::createDefaultProfile()->copy();
      }
      $defaults['name'] = $this->profile->getName();
      $profile_data = $this->profile->getData();
>>>>>>> fc40af8d
      foreach ($profile_data as $element_name => $value) {
        $defaults[$element_name] = $value;
      }
      // backwards compatibility, see issue #27
      if (!isset($profile_data['campaign_targets'])) {
        $defaults['campaign_targets'] = ['contribution', 'contact'];
      }
    }
    return $defaults;
  }

  /**
   * Store the values submitted with the form in the profile.
   */
  public function postProcess(): void {
    $values = $this->exportValues();
    try {
      if (!isset($this->profile)) {
        throw new BaseException(E::ts('No profile set.'));
      }
      if (in_array($this->_op, ['create', 'edit', 'copy'], TRUE)) {
        if (!is_string($values['name'])) {
          $values['name'] = 'default';
        }
        $this->profile->setName($values['name']);
        foreach ($this->profile->getData() as $element_name => $value) {
          if ($element_name == 'newsletter_double_opt_in') {
            $values[$element_name] = (int) isset($values[$element_name]);
          }
          if (isset($values[$element_name])) {
            $this->profile->setAttribute($element_name, $values[$element_name]);
          }
        }
        $this->profile->saveProfile();
      }
      elseif ($this->_op == 'delete') {
        $this->profile->deleteProfile();
      }
    }
    catch (ProfileException $e) {
      Civi::log()->error($e->getLogMessage());
      CRM_Core_Session::setStatus(
        E::ts('Error'),
        $e->getMessage(),
        'error',
        ['unique' => TRUE]
      );
    }
    parent::postProcess();
  }

  /**
   * Retrieves location types present within the system as options for select
   * form elements.
   *
   * @return array<int, string>
   */
  public static function getLocationTypes() {
    if (!isset(static::$_locationTypes)) {
      static::$_locationTypes = [];
      $query = civicrm_api3('LocationType', 'get', [
        'option.limit' => 0,
        'is_active' => 1,
      ]);
      foreach ($query['values'] as $type) {
        static::$_locationTypes[(int) $type['id']] = $type['name'];
      }
    }
    return static::$_locationTypes;
  }

  /**
   * Retrieves XCM profiles (if supported). 'default' profile is always available
   *
   * @return array<string, string>
   */
  public static function getXCMProfiles() {
    if (!isset(static::$_xcm_profiles)) {
      if (class_exists('CRM_Xcm_Configuration')) {
        static::$_xcm_profiles = [
          '' => E::ts('&lt;select profile&gt;'),
        ];
        $profiles = CRM_Xcm_Configuration::getProfileList();
        foreach ($profiles as $profile_key => $profile_name) {
          static::$_xcm_profiles[$profile_key] = $profile_name;
        }
      }
    }
    return static::$_xcm_profiles;
  }

  /**
   * Retrieves financial types present within the system as options for select
   * form elements.
   *
   * @return array<int, string>
   */
  public static function getFinancialTypes() {
    if (!isset(static::$_financialTypes)) {
      static::$_financialTypes = [];
      $query = civicrm_api3('FinancialType', 'get', [
        'option.limit' => 0,
        'is_active' => 1,
        'return' => 'id,name',
      ]);
      foreach ($query['values'] as $type) {
        static::$_financialTypes[(int) $type['id']] = $type['name'];
      }
    }
    return static::$_financialTypes;
  }

  /**
   * Retrieves membership types present within the system as options for select
   * form elements.
   *
   * @return array<int, string>
   */
  public static function getMembershipTypes() {
    if (!isset(static::$_membershipTypes)) {
      static::$_membershipTypes = [];
      $query = civicrm_api3('MembershipType', 'get', [
        'option.limit' => 0,
        'is_active' => 1,
        'return' => 'id,name',
      ]);
      foreach ($query['values'] as $type) {
        static::$_membershipTypes[$type['id']] = $type['name'];
      }
    }
    return static::$_membershipTypes;
  }

  /**
   * Retrieves genders present within the system as options for select form
   * elements.
   *
   * @return array<int, string>
   */
  public static function getGenderOptions() {
    if (!isset(static::$_genderOptions)) {
      static::$_genderOptions = [];
      $query = civicrm_api3('OptionValue', 'get', [
        'option.limit' => 0,
        'option_group_id' => 'gender',
        'is_active' => 1,
        'return' => [
          'value',
          'label',
        ],
      ]);
      foreach ($query['values'] as $gender) {
        static::$_genderOptions[(int) $gender['value']] = $gender['label'];
      }
    }
    return static::$_genderOptions;
  }

  /**
   * Retrieves prefixes present within the system as options for select form
   * elements.
   *
   * @return array<int, string>
   */
  public static function getPrefixOptions() {
    if (!isset(static::$_prefixOptions)) {
      static::$_prefixOptions = ['' => E::ts('none')];
      $query = civicrm_api3('OptionValue', 'get', [
        'option.limit' => 0,
        'option_group_id' => 'individual_prefix',
        'is_active' => 1,
        'return' => [
          'value',
          'label',
        ],
      ]);
      foreach ($query['values'] as $prefix) {
        static::$_prefixOptions[(int) $prefix['value']] = $prefix['label'];
      }
    }
    return static::$_prefixOptions;
  }

  /**
   * Retrieves CiviSEPA creditors as options for select form elements.
   *
   * @return array<int, string>
   */
  public static function getSepaCreditors() {
    if (!isset(static::$_sepaCreditors)) {
      static::$_sepaCreditors = [];
      if (CRM_Twingle_Submission::civiSepaEnabled()) {
        $result = civicrm_api3('SepaCreditor', 'get', [
          'option.limit' => 0,
        ]);
        foreach ($result['values'] as $sepa_creditor) {
          static::$_sepaCreditors[(int) $sepa_creditor['id']] = $sepa_creditor['name'];
        }
      }
    }
    return static::$_sepaCreditors;
  }

  /**
   * Retrieves payment instruments present within the system as options for
   * select form elements.
   *
   * @return array<string, string>
   */
  public static function getPaymentInstruments() {
    if (!isset(self::$_paymentInstruments)) {
      self::$_paymentInstruments = [];
      $query = civicrm_api3('OptionValue', 'get', [
        'option.limit' => 0,
        'option_group_id' => 'payment_instrument',
        'is_active'  => 1,
        'return' => 'value,label',
      ]);
      foreach ($query['values'] as $payment_instrument) {
        // Do not include CiviSEPA payment instruments, but add a SEPA option if
        // enabled.
        if (
          CRM_Twingle_Submission::civiSepaEnabled()
              && CRM_Twingle_Tools::isSDD($payment_instrument['value'])
        ) {
          if (!isset(self::$_paymentInstruments['sepa'])) {
            self::$_paymentInstruments['sepa'] = E::ts('CiviSEPA');
          }
        }
        else {
          self::$_paymentInstruments[$payment_instrument['value']] = $payment_instrument['label'];
        }
      }
    }
    return self::$_paymentInstruments;
  }

  /**
   * Retrieves contribution statuses as options for select form elements.
   *
   * @return array<int, string>
   */
  public static function getContributionStatusOptions() {
    if (!isset(self::$_contributionStatusOptions)) {
      $query = civicrm_api3(
        'OptionValue',
        'get',
        [
          'option.limit' => 0,
          'option_group_id' => 'contribution_status',
          'return' => [
            'value',
            'label',
          ],
        ]
      );

      foreach ($query['values'] as $contribution_status) {
        self::$_contributionStatusOptions[(int) $contribution_status['value']] = $contribution_status['label'];
      }
    }

    return self::$_contributionStatusOptions;
  }

  /**
   * Retrieves active groups used as mailing lists within the system as options
   * for select form elements.
   *
   * @return array<string, string>
   *
   */
  public static function getNewsletterGroups() {
    if (!isset(static::$_newsletterGroups)) {
      static::$_newsletterGroups = [];
      $group_types = civicrm_api3('OptionValue', 'get', [
        'option.limit' => 0,
        'option_group_id' => 'group_type',
        'name' => CRM_Twingle_Submission::GROUP_TYPE_NEWSLETTER,
      ]);
      if ($group_types['count'] > 0) {
        $group_type = reset($group_types['values']);
        $query = civicrm_api3('Group', 'get', [
          'is_active' => 1,
          'group_type' => ['LIKE' => '%' . CRM_Utils_Array::implodePadded($group_type['value']) . '%'],
          'option.limit'   => 0,
          'return'         => 'id,name',
        ]);
        foreach ($query['values'] as $group) {
          static::$_newsletterGroups[$group['id']] = $group['name'];
        }
      }
      else {
        static::$_newsletterGroups[''] = E::ts('No mailing lists available');
      }
    }
    return static::$_newsletterGroups;
  }

  /**
   * Retrieves active groups as options for select form elements.
   *
   * @return array<int, string>
   */
  public static function getGroups() {
    if (!isset(static::$_groups)) {
      static::$_groups = [];
      $query = civicrm_api3('Group', 'get', [
        'option.limit' => 0,
        'is_active' => 1,
        'return' => 'id,name',
      ]);
      foreach ($query['values'] as $group) {
        static::$_groups[(int) $group['id']] = $group['name'];
      }
    }
    return static::$_groups;
  }

  /**
   * Retrieves active groups used as postal mailing lists within the system as
   * options for select form elements.
   *
   * @return array<int, string>
   */
  public static function getPostinfoGroups() {
    return static::getGroups();
  }

  /**
   * Retrieves active groups used as donation receipt requester lists within the
   * system as options for select form elements.
   *
   * @return array<int, string>
   */
  public static function getDonationReceiptGroups() {
    return static::getGroups();
  }

  /**
   * Retrieves campaigns as options for select elements.
   *
   * @return array<int, string>
   */
  public static function getCampaigns() {
    if (!isset(static::$_campaigns)) {
      static::$_campaigns = [];
      $query = civicrm_api3('Campaign', 'get', [
        'option.limit' => 0,
        'return' => [
          'id',
          'title',
        ],
      ]);
      foreach ($query['values'] as $campaign) {
        static::$_campaigns[(int) $campaign['id']] = $campaign['title'];
      }
    }
    return static::$_campaigns;
  }

}<|MERGE_RESOLUTION|>--- conflicted
+++ resolved
@@ -145,17 +145,10 @@
     $op = CRM_Utils_Request::retrieve('op', 'String', $this);
     $this->_op = is_string($op) ? $op : 'create';
 
-<<<<<<< HEAD
-    // Verify that a profile with the given name exists.
-    $profile_name = CRM_Utils_Request::retrieve('name', 'String', $this);
-    if (is_string($profile_name)) {
-      $this->profile = CRM_Twingle_Profile::getProfile($profile_name);
-=======
     // Verify that a profile with the given id exists.
     if ($this->_op != 'copy' && $this->_op != 'create') {
       $this->profile_id = CRM_Utils_Request::retrieve('id', 'Int', $this);
       $this->profile = CRM_Twingle_Profile::getProfile($this->profile_id);
->>>>>>> fc40af8d
     }
 
     // Set redirect destination.
@@ -175,13 +168,8 @@
 
     switch ($this->_op) {
       case 'delete':
-<<<<<<< HEAD
-        if (isset($profile_name)) {
-          CRM_Utils_System::setTitle(E::ts('Delete Twingle API profile <em>%1</em>', [1 => $profile_name]));
-=======
         if ($this->profile) {
           CRM_Utils_System::setTitle(E::ts('Delete Twingle API profile <em>%1</em>', [1 => $this->profile->getName()]));
->>>>>>> fc40af8d
           $this->addButtons([
             [
               'type' => 'submit',
@@ -193,36 +181,6 @@
         parent::buildQuickForm();
         return;
 
-<<<<<<< HEAD
-      case 'edit':
-        // When editing without a valid profile name, edit the default profile.
-        if (!isset($profile_name)) {
-          $profile_name = 'default';
-          $this->profile = CRM_Twingle_Profile::getProfile($profile_name);
-        }
-        if (!isset($this->profile)) {
-          throw new BaseException(E::ts('Could not retrieve profile with name "%1"', [1 => $profile_name]));
-        }
-        CRM_Utils_System::setTitle(E::ts('Edit Twingle API profile <em>%1</em>', [1 => $this->profile->getName()]));
-        break;
-
-      case 'copy':
-        // Retrieve the source profile name.
-        $profile_name = CRM_Utils_Request::retrieve('source_name', 'String', $this);
-        // When copying without a valid profile name, copy the default profile.
-        if (!is_string($profile_name)) {
-          $profile_name = 'default';
-        }
-        $originalProfile = CRM_Twingle_Profile::getProfile($profile_name);
-        if (!isset($originalProfile)) {
-          throw new BaseException(E::ts('Could not retrieve profile with name "%1"', [1 => $profile_name]));
-        }
-        $this->profile = clone $originalProfile;
-
-        // Propose a new name for this profile.
-        $profile_name = $profile_name . '_copy';
-        $this->profile->setName($profile_name);
-=======
       case 'copy':
         // Retrieve the source profile name.
         $source_id = CRM_Utils_Request::retrieve('source_id', 'Int', $this);
@@ -256,7 +214,6 @@
             return;
           }
         }
->>>>>>> fc40af8d
         CRM_Utils_System::setTitle(E::ts('New Twingle API profile'));
         break;
 
@@ -266,11 +223,7 @@
 
       case 'create':
         // Load factory default profile values.
-<<<<<<< HEAD
-        $this->profile = CRM_Twingle_Profile::createDefaultProfile($profile_name ?? 'default');
-=======
         $this->profile = CRM_Twingle_Profile::createDefaultProfile(E::ts('New Profile'));
->>>>>>> fc40af8d
         CRM_Utils_System::setTitle(E::ts('New Twingle API profile'));
         break;
     }
@@ -695,18 +648,12 @@
    */
   public function setDefaultValues() {
     $defaults = parent::setDefaultValues();
-<<<<<<< HEAD
-    if (in_array($this->_op, ['create', 'edit', 'copy'], TRUE)) {
-      $defaults['name'] = isset($this->profile) ? $this->profile->getName() : NULL;
-      $profile_data = isset($this->profile) ? $this->profile->getData() : [];
-=======
     if (in_array($this->_op, ['create', 'edit', 'copy'])) {
       if (!$this->profile) {
         $this->profile = CRM_Twingle_Profile::createDefaultProfile()->copy();
       }
       $defaults['name'] = $this->profile->getName();
       $profile_data = $this->profile->getData();
->>>>>>> fc40af8d
       foreach ($profile_data as $element_name => $value) {
         $defaults[$element_name] = $value;
       }

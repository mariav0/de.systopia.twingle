<?php
/*------------------------------------------------------------+
| SYSTOPIA Twingle Integration                                |
| Copyright (C) 2018 SYSTOPIA                                 |
| Author: J. Schuppe (schuppe@systopia.de)                    |
+-------------------------------------------------------------+
| This program is released as free software under the         |
| Affero GPL license. You can redistribute it and/or          |
| modify it under the terms of this license which you         |
| can read by viewing the included agpl.txt or online         |
| at www.gnu.org/licenses/agpl.html. Removal of this          |
| copyright header is strictly prohibited without             |
| written permission from the original author(s).             |
+-------------------------------------------------------------*/

declare(strict_types = 1);

use CRM_Twingle_ExtensionUtil as E;
use Civi\Twingle\Exceptions\BaseException;
use Civi\Twingle\Exceptions\ProfileException;
use Civi\Twingle\Exceptions\ProfileValidationError;

/**
 * Form controller class
 *
 * @see https://wiki.civicrm.org/confluence/display/CRMDOC/QuickForm+Reference
 */
class CRM_Twingle_Form_Profile extends CRM_Core_Form {

  /**
   * @var CRM_Twingle_Profile
   *
   * The profile object the form is acting on.
   */
  protected ?CRM_Twingle_Profile $profile = NULL;

  /**
   * The ID of this profile.
   * @var int|NULL
   */
  protected $profile_id = NULL;

  /**
   * @var string
   *
   * The operation to perform within the form.
   */
  protected $_op;

  /**
   * @var array<string, string>
   *
   * A static cache of retrieved payment instruments found within
   * self::getPaymentInstruments().
   */
  protected static $_paymentInstruments;

  /**
   * @var array<int, string>
   *
   * A static cache of retrieved contribution statuses found within
   * static::getContributionStatusOptions().
   */
  protected static array $_contributionStatusOptions;

  /**
   * @var array<int, string>
   *
   * A static cache of retrieved groups found within static::getGroups().
   */
  protected static array $_groups;

  /**
   * @var array<string, string>
   *
   * A static cache of retrieved newsletter groups found within
   * static::getNewsletterGroups().
   */
  protected static array $_newsletterGroups;

  /**
   * @var array<int, string>
   *
   * A static cache of retrieved campaigns found within static::getCampaigns().
   */
  protected static array $_campaigns;

  /**
   * @var array<int, string>
   *
   * A static cache of retrieved financial types found within
   * static::getFinancialTypes().
   */
  protected static array $_financialTypes;

  /**
   * @var array<int, string>
   *
   * A static cache of retrieved genders found within
   * static::getGenderOptions().
   */
  protected static array $_genderOptions;

  /**
   * @var array<int, string>
   *
   * A static cache of retrieved prefixes found within
   * static::getGenderOptions().
   */
  protected static array $_prefixOptions;

  /**
   * @var array<int, string>
   *
   * A static cache of retrieved location types found within
   * static::getLocationTypes().
   */
  protected static array $_locationTypes;

  /**
   * @var array<string, string>
   *
   * A static cache of retrieved location types found within
   * static::getXCMProfiles().
   */
  protected static array $_xcm_profiles;

  /**
   * @var array<int, string>
   *
   * A static cache of retrieved membership types found within
   * static::getMembershipTypes().
   */
  protected static array $_membershipTypes;

  /**
   * @var array<int, string>
   *
   * A static cache of retrieved CiviSEPA creditors found within
   * static::getSepaCreditors().
   */
  protected static array $_sepaCreditors;

  public function preProcess(): void {
    // "Create" is the default operation.
    $op = CRM_Utils_Request::retrieve('op', 'String', $this);
    $this->_op = is_string($op) ? $op : 'create';

    // Verify that a profile with the given id exists.
    if ($this->_op != 'copy' && $this->_op != 'create') {
      $this->profile_id = CRM_Utils_Request::retrieve('id', 'Int', $this);
      $this->profile = CRM_Twingle_Profile::getProfile($this->profile_id);
    }

    // Set redirect destination.
    $this->controller->_destination = CRM_Utils_System::url(
      'civicrm/admin/settings/twingle/profiles',
      'reset=1'
    );

    parent::preProcess();
  }

  /**
   * Builds the form structure.
   */
  public function buildQuickForm(): void {
    $profile_name = (isset($this->profile) ? $this->profile->getName() : NULL);

    switch ($this->_op) {
      case 'delete':
        if (isset($this->profile)) {
          CRM_Utils_System::setTitle(E::ts('Delete Twingle API profile <em>%1</em>', [1 => $this->profile->getName()]));
          $this->addButtons([
            [
              'type' => 'submit',
              'name' => ($this->profile->getName() == 'default' ? E::ts('Reset') : E::ts('Delete')),
              'isDefault' => TRUE,
            ],
          ]);
        }
        parent::buildQuickForm();
        return;

      case 'copy':
        // Retrieve the source profile name.
        $source_id = CRM_Utils_Request::retrieve('source_id', 'Int', $this);
        // When copying without a valid profile id, copy the default profile.
        if (!is_int($source_id)) {
          $this->profile = CRM_Twingle_Profile::createDefaultProfile();
        }
        else {
          try {
            $source_profile = CRM_Twingle_Profile::getProfile($source_id);
            $this->profile = $source_profile->copy();
            $this->profile->validate();
          }
          catch (ProfileValidationError $exception) {
            if ($exception->getErrorCode() == ProfileValidationError::ERROR_CODE_PROFILE_VALIDATION_FAILED) {
              Civi::log()->error($exception->getLogMessage());
              CRM_Core_Session::setStatus(E::ts('The profile is invalid and cannot be copied.'), E::ts('Error'));
              CRM_Utils_System::redirect(CRM_Utils_System::url('civicrm/admin/settings/twingle/profiles', 'reset=1'));
              return;
            }
          }
          catch (ProfileException $exception) {
            if ($exception->getErrorCode() == ProfileException::ERROR_CODE_PROFILE_NOT_FOUND) {
              Civi::log()->error($exception->getLogMessage());
              CRM_Core_Session::setStatus(E::ts('The profile to be copied could not be found.'), E::ts('Error'));
              CRM_Utils_System::redirect(CRM_Utils_System::url('civicrm/admin/settings/twingle/profiles', 'reset=1'));
              return;
            }
          }
          catch (Civi\Core\Exception\DBQueryException $e) {
            Civi::log()->error($e->getMessage());
            CRM_Core_Session::setStatus(
              E::ts('A database error has occurred. See the log for details.'),
              E::ts('Error')
            );
            CRM_Utils_System::redirect(CRM_Utils_System::url('civicrm/admin/settings/twingle/profiles', 'reset=1'));
            return;
          }
        }
        CRM_Utils_System::setTitle(E::ts('New Twingle API profile'));
        break;

      case 'edit':
        CRM_Utils_System::setTitle(
          E::ts('Edit Twingle API profile <em>%1</em>', [1 => $this->profile->getName()])
        );
        break;

      case 'create':
        // Load factory default profile values.
        $this->profile = CRM_Twingle_Profile::createDefaultProfile(E::ts('New Profile'));
        CRM_Utils_System::setTitle(E::ts('New Twingle API profile'));
        break;
    }

    // Is this the default profile?
    $is_default = $this->profile->is_default();

    // Assign template variables.
    $this->assign('op', $this->_op);
<<<<<<< HEAD
    $this->assign('profile_name', $this->profile->getName());
    $this->assign('is_default', $this->profile->is_default());
=======
    $this->assign('profile_name', $profile_name);
    $this->assign('is_default', $is_default);
>>>>>>> 32415835

    // Add form elements.
    $this->add(
      'text', // field type
      'name', // field name
      E::ts('Profile name'),
<<<<<<< HEAD
      [],
      !$is_default
    );

    $this->add(
    // field type
      'text',
    // field name
      'selector',
    // field label
      E::ts('Project IDs'),
      ['class' => 'huge'],
    // is required
      TRUE
    );
=======
      ['class' => 'huge'] + ($is_default && $this->_op == 'edit' ? ['readonly'] : []),
      !$is_default
    );

    // Do only display selector if this is not the default profile
    if (!$is_default) {
      $this->add(
        'text', // field type
        'selector', // field name
        E::ts('Project IDs'), // field label
        ['class' => 'huge'],
        TRUE // is required
      );
    }
>>>>>>> 32415835

    $this->add(
        'select',
        'xcm_profile',
        E::ts('Contact Matcher (XCM) Profile'),
        static::getXCMProfiles(),
        TRUE
    );

    $this->add(
      'select',
      'location_type_id',
      E::ts('Location type'),
      static::getLocationTypes(),
      TRUE
    );

    $this->add(
      'select',
      'location_type_id_organisation',
      E::ts('Location type for organisations'),
      static::getLocationTypes(),
      TRUE
    );

    $this->add(
    // field type
      'select',
    // field name
      'financial_type_id',
    // field label
      E::ts('Financial type'),
    // list of options
      static::getFinancialTypes(),
    // is required
      TRUE
    );
    $this->add(
    // field type
      'select',
    // field name
      'financial_type_id_recur',
    // field label
      E::ts('Financial type (recurring)'),
    // list of options
      static::getFinancialTypes(),
    // is required
      TRUE
    );

    $this->add(
      'select',
      'gender_male',
      E::ts('Gender option for submitted value "male"'),
      static::getGenderOptions(),
      TRUE
    );
    $this->add(
      'select',
      'gender_female',
      E::ts('Gender option for submitted value "female"'),
      static::getGenderOptions(),
      TRUE
    );
    $this->add(
      'select',
      'gender_other',
      E::ts('Gender option for submitted value "other"'),
      static::getGenderOptions(),
      TRUE
    );

    $this->add(
        'select',
        'prefix_male',
        E::ts('Prefix option for submitted value "male"'),
        static::getPrefixOptions()
    );
    $this->add(
        'select',
        'prefix_female',
        E::ts('Prefix option for submitted value "female"'),
        static::getPrefixOptions()
    );
    $this->add(
        'select',
        'prefix_other',
        E::ts('Prefix option for submitted value "other"'),
        static::getPrefixOptions()
    );

    $payment_instruments = CRM_Twingle_Profile::paymentInstruments();
    $this->assign('payment_instruments', $payment_instruments);
    foreach ($payment_instruments as $pi_name => $pi_label) {
      $this->add(
      // field type
        'select',
      // field name
        $pi_name,
      // field label
        E::ts('Record %1 as', [1 => $pi_label]),
      // list of options
        static::getPaymentInstruments(),
      // is required
        TRUE
      );

      $this->add(
        'select',
        $pi_name . '_status',
        E::ts('Record %1 donations with contribution status', [1 => $pi_label]),
        static::getContributionStatusOptions(),
        TRUE
      );
    }

    if (CRM_Twingle_Submission::civiSepaEnabled()) {
      $this->add(
        'select',
        'sepa_creditor_id',
        E::ts('CiviSEPA creditor'),
        static::getSepaCreditors(),
        TRUE
      );
    }

    $this->add(
    // field type
      'checkbox',
    // field name
      'newsletter_double_opt_in',
    // field label
      E::ts('Use Double-Opt-In for newsletter')
      );

    $this->add(
    // field type
      'select',
    // field name
      'newsletter_groups',
    // field label
      E::ts('Sign up for newsletter groups'),
    // list of options
      static::getNewsletterGroups(),
    // is not required
      FALSE,
      ['class' => 'crm-select2 huge', 'multiple' => 'multiple']
    );

    $this->add(
    // field type
      'select',
    // field name
      'postinfo_groups',
    // field label
      E::ts('Sign up for postal mail groups'),
    // list of options
      static::getPostinfoGroups(),
    // is not required
      FALSE,
      ['class' => 'crm-select2 huge', 'multiple' => 'multiple']
    );

    $this->add(
    // field type
      'select',
    // field name
      'donation_receipt_groups',
    // field label
      E::ts('Sign up for Donation receipt groups'),
    // list of options
      static::getDonationReceiptGroups(),
    // is not required
      FALSE,
      ['class' => 'crm-select2 huge', 'multiple' => 'multiple']
    );

    $this->add(
    // field type
      'select',
    // field name
      'campaign',
    // field label
      E::ts('Default Campaign'),
    // list of options
      ['' => E::ts('- none -')] + static::getCampaigns(),
    // is not required
      FALSE,
      ['class' => 'crm-select2 huge']
    );

    $this->add(
      'select',
      'campaign_targets',
      E::ts('Set Campaign for'),
      [
        'contribution' => E::ts('Contribution'),
        'recurring'    => E::ts('Recurring Contribution'),
        'membership'   => E::ts('Membership'),
        'mandate'      => E::ts('SEPA Mandate'),
        'contact'      => E::ts('Contacts (XCM)'),
      ],
      // is not required
      FALSE,
      ['class' => 'crm-select2 huge', 'multiple' => 'multiple']
    );

    $this->add(
    // field type
      'select',
    // field name
      'membership_type_id',
    // field label
      E::ts('Create membership of type'),
    // list of options
      ['' => E::ts('- none -')] + static::getMembershipTypes(),
    // is not required
      FALSE,
      ['class' => 'crm-select2 huge']
    );
    $this->add(
    // field type
      'select',
    // field name
      'membership_type_id_recur',
    // field label
      E::ts('Create membership of type (recurring)'),
    // list of options
      ['' => E::ts('- none -')] + static::getMembershipTypes(),
    // is not required
      FALSE,
      ['class' => 'crm-select2 huge']
    );
    $this->add(
        'text',
        'membership_postprocess_call',
        E::ts('API Call for Membership Postprocessing')
    );
    $this->addRule(
      'membership_postprocess_call',
      E::ts("The API call must have the form 'Entity.Action'."),
      'regex',
      '/^[A-Za-z_]+[.][A-Za-z_]+$/'
    );

    $this->add(
    // field type
      'text',
    // field name
      'contribution_source',
    // field label
      E::ts('Contribution source'),
      []
    );

    $this->add(
      'select',
      'required_address_components',
      E::ts('Required address components'),
      [
        'street_address' => E::ts('Street'),
        'postal_code'    => E::ts('Postal Code'),
        'city'           => E::ts('City'),
        'country'        => E::ts('Country'),
      ],
      // is not required
      FALSE,
      ['class' => 'crm-select2 huge', 'multiple' => 'multiple']
    );

    $this->add(
    // field type
      'textarea',
    // field name
      'custom_field_mapping',
    // field label
      E::ts('Custom field mapping'),
      []
    );

    $this->addButtons([
      [
        'type' => 'submit',
        'name' => E::ts('Save'),
        'isDefault' => TRUE,
      ],
    ]);

    // Export form elements.
    parent::buildQuickForm();
  }

  /**
   * Validates the profile form.
   *
   * @return bool
   *   TRUE when the form was successfully validated.
   */
  public function validate() {

    if (in_array($this->_op, ['create', 'edit', 'copy'], TRUE)) {
      // Create profile with new values.
      $profile_values = $this->exportValues();
      $profile = new CRM_Twingle_Profile(
        $profile_values['name'],
        $profile_values,
        $this->profile_id
      );

      // Validate profile data
      try {
        $profile->validate();
      }
      catch (ProfileValidationError $e) {
        switch ($e->getErrorCode()) {
          case ProfileValidationError::ERROR_CODE_PROFILE_VALIDATION_FAILED:
            $this->setElementError($e->getAffectedFieldName(), $e->getMessage());
            break;

          case ProfileValidationError::ERROR_CODE_PROFILE_VALIDATION_WARNING:
            CRM_Core_Session::setStatus($e->getMessage(), E::ts('Warning'));
        }
      }
    }

    return parent::validate();
  }

  /**
   * Set the default values (i.e. the profile's current data) in the form.
   *
   * @return array<string, mixed>
   */
  public function setDefaultValues() {
    $defaults = parent::setDefaultValues();
    if (in_array($this->_op, ['create', 'edit', 'copy'])) {
      if (!$this->profile) {
        $this->profile = CRM_Twingle_Profile::createDefaultProfile()->copy();
      }
      $defaults['name'] = $this->profile->getName();
      $profile_data = $this->profile->getData();
      foreach ($profile_data as $element_name => $value) {
        $defaults[$element_name] = $value;
      }
      // backwards compatibility, see issue #27
      if (!isset($profile_data['campaign_targets'])) {
        $defaults['campaign_targets'] = ['contribution', 'contact'];
      }
    }
    return $defaults;
  }

  /**
   * Store the values submitted with the form in the profile.
   */
  public function postProcess(): void {
    $values = $this->exportValues();
    try {
      if (!isset($this->profile)) {
        throw new BaseException(E::ts('No profile set.'));
      }
      if (in_array($this->_op, ['create', 'edit', 'copy'], TRUE)) {
        if (!is_string($values['name'])) {
          $values['name'] = 'default';
        }
        $this->profile->setName($values['name']);
        foreach ($this->profile->getData() as $element_name => $value) {
          if ($element_name == 'newsletter_double_opt_in') {
            $values[$element_name] = (int) isset($values[$element_name]);
          }
          if (isset($values[$element_name])) {
            $this->profile->setAttribute($element_name, $values[$element_name]);
          }
        }
        $this->profile->saveProfile();
      }
      elseif ($this->_op == 'delete') {
        $this->profile->deleteProfile();
      }
    }
    catch (ProfileException $e) {
      Civi::log()->error($e->getLogMessage());
      CRM_Core_Session::setStatus(
        E::ts('Error'),
        $e->getMessage(),
        'error',
        ['unique' => TRUE]
      );
    }
    parent::postProcess();
  }

  /**
   * Retrieves location types present within the system as options for select
   * form elements.
   *
   * @return array<int, string>
   */
  public static function getLocationTypes() {
    if (!isset(static::$_locationTypes)) {
      static::$_locationTypes = [];
      $query = civicrm_api3('LocationType', 'get', [
        'option.limit' => 0,
        'is_active' => 1,
      ]);
      foreach ($query['values'] as $type) {
        static::$_locationTypes[(int) $type['id']] = $type['name'];
      }
    }
    return static::$_locationTypes;
  }

  /**
   * Retrieves XCM profiles (if supported). 'default' profile is always available
   *
   * @return array<string, string>
   */
  public static function getXCMProfiles() {
    if (!isset(static::$_xcm_profiles)) {
      if (class_exists('CRM_Xcm_Configuration')) {
        static::$_xcm_profiles = [
          '' => E::ts('&lt;select profile&gt;'),
        ];
        $profiles = CRM_Xcm_Configuration::getProfileList();
        foreach ($profiles as $profile_key => $profile_name) {
          static::$_xcm_profiles[$profile_key] = $profile_name;
        }
      }
    }
    return static::$_xcm_profiles;
  }

  /**
   * Retrieves financial types present within the system as options for select
   * form elements.
   *
   * @return array<int, string>
   */
  public static function getFinancialTypes() {
    if (!isset(static::$_financialTypes)) {
      static::$_financialTypes = [];
      $query = civicrm_api3('FinancialType', 'get', [
        'option.limit' => 0,
        'is_active' => 1,
        'return' => 'id,name',
      ]);
      foreach ($query['values'] as $type) {
        static::$_financialTypes[(int) $type['id']] = $type['name'];
      }
    }
    return static::$_financialTypes;
  }

  /**
   * Retrieves membership types present within the system as options for select
   * form elements.
   *
   * @return array<int, string>
   */
  public static function getMembershipTypes() {
    if (!isset(static::$_membershipTypes)) {
      static::$_membershipTypes = [];
      $query = civicrm_api3('MembershipType', 'get', [
        'option.limit' => 0,
        'is_active' => 1,
        'return' => 'id,name',
      ]);
      foreach ($query['values'] as $type) {
        static::$_membershipTypes[$type['id']] = $type['name'];
      }
    }
    return static::$_membershipTypes;
  }

  /**
   * Retrieves genders present within the system as options for select form
   * elements.
   *
   * @return array<int, string>
   */
  public static function getGenderOptions() {
    if (!isset(static::$_genderOptions)) {
      static::$_genderOptions = [];
      $query = civicrm_api3('OptionValue', 'get', [
        'option.limit' => 0,
        'option_group_id' => 'gender',
        'is_active' => 1,
        'return' => [
          'value',
          'label',
        ],
      ]);
      foreach ($query['values'] as $gender) {
        static::$_genderOptions[(int) $gender['value']] = $gender['label'];
      }
    }
    return static::$_genderOptions;
  }

  /**
   * Retrieves prefixes present within the system as options for select form
   * elements.
   *
   * @return array<int, string>
   */
  public static function getPrefixOptions() {
    if (!isset(static::$_prefixOptions)) {
      static::$_prefixOptions = ['' => E::ts('none')];
      $query = civicrm_api3('OptionValue', 'get', [
        'option.limit' => 0,
        'option_group_id' => 'individual_prefix',
        'is_active' => 1,
        'return' => [
          'value',
          'label',
        ],
      ]);
      foreach ($query['values'] as $prefix) {
        static::$_prefixOptions[(int) $prefix['value']] = $prefix['label'];
      }
    }
    return static::$_prefixOptions;
  }

  /**
   * Retrieves CiviSEPA creditors as options for select form elements.
   *
   * @return array<int, string>
   */
  public static function getSepaCreditors() {
    if (!isset(static::$_sepaCreditors)) {
      static::$_sepaCreditors = [];
      if (CRM_Twingle_Submission::civiSepaEnabled()) {
        $result = civicrm_api3('SepaCreditor', 'get', [
          'option.limit' => 0,
        ]);
        foreach ($result['values'] as $sepa_creditor) {
          static::$_sepaCreditors[(int) $sepa_creditor['id']] = $sepa_creditor['name'];
        }
      }
    }
    return static::$_sepaCreditors;
  }

  /**
   * Retrieves payment instruments present within the system as options for
   * select form elements.
   *
   * @return array<string, string>
   */
  public static function getPaymentInstruments() {
    if (!isset(self::$_paymentInstruments)) {
      self::$_paymentInstruments = [];
      $query = civicrm_api3('OptionValue', 'get', [
        'option.limit' => 0,
        'option_group_id' => 'payment_instrument',
        'is_active'  => 1,
        'return' => 'value,label',
      ]);
      foreach ($query['values'] as $payment_instrument) {
        // Do not include CiviSEPA payment instruments, but add a SEPA option if
        // enabled.
        if (
          CRM_Twingle_Submission::civiSepaEnabled()
              && CRM_Twingle_Tools::isSDD($payment_instrument['value'])
        ) {
          if (!isset(self::$_paymentInstruments['sepa'])) {
            self::$_paymentInstruments['sepa'] = E::ts('CiviSEPA');
          }
        }
        else {
          self::$_paymentInstruments[$payment_instrument['value']] = $payment_instrument['label'];
        }
      }
    }
    return self::$_paymentInstruments;
  }

  /**
   * Retrieves contribution statuses as options for select form elements.
   *
   * @return array<int, string>
   */
  public static function getContributionStatusOptions() {
    if (!isset(self::$_contributionStatusOptions)) {
      $query = civicrm_api3(
        'OptionValue',
        'get',
        [
          'option.limit' => 0,
          'option_group_id' => 'contribution_status',
          'return' => [
            'value',
            'label',
          ],
        ]
      );

      foreach ($query['values'] as $contribution_status) {
        self::$_contributionStatusOptions[(int) $contribution_status['value']] = $contribution_status['label'];
      }
    }

    return self::$_contributionStatusOptions;
  }

  /**
   * Retrieves active groups used as mailing lists within the system as options
   * for select form elements.
   *
   * @return array<string, string>
   *
   */
  public static function getNewsletterGroups() {
    if (!isset(static::$_newsletterGroups)) {
      static::$_newsletterGroups = [];
      $group_types = civicrm_api3('OptionValue', 'get', [
        'option.limit' => 0,
        'option_group_id' => 'group_type',
        'name' => CRM_Twingle_Submission::GROUP_TYPE_NEWSLETTER,
      ]);
      if ($group_types['count'] > 0) {
        $group_type = reset($group_types['values']);
        $query = civicrm_api3('Group', 'get', [
          'is_active' => 1,
          'group_type' => ['LIKE' => '%' . CRM_Utils_Array::implodePadded($group_type['value']) . '%'],
          'option.limit'   => 0,
          'return'         => 'id,name',
        ]);
        foreach ($query['values'] as $group) {
          static::$_newsletterGroups[$group['id']] = $group['name'];
        }
      }
      else {
        static::$_newsletterGroups[''] = E::ts('No mailing lists available');
      }
    }
    return static::$_newsletterGroups;
  }

  /**
   * Retrieves active groups as options for select form elements.
   *
   * @return array<int, string>
   */
  public static function getGroups() {
    if (!isset(static::$_groups)) {
      static::$_groups = [];
      $query = civicrm_api3('Group', 'get', [
        'option.limit' => 0,
        'is_active' => 1,
        'return' => 'id,name',
      ]);
      foreach ($query['values'] as $group) {
        static::$_groups[(int) $group['id']] = $group['name'];
      }
    }
    return static::$_groups;
  }

  /**
   * Retrieves active groups used as postal mailing lists within the system as
   * options for select form elements.
   *
   * @return array<int, string>
   */
  public static function getPostinfoGroups() {
    return static::getGroups();
  }

  /**
   * Retrieves active groups used as donation receipt requester lists within the
   * system as options for select form elements.
   *
   * @return array<int, string>
   */
  public static function getDonationReceiptGroups() {
    return static::getGroups();
  }

  /**
   * Retrieves campaigns as options for select elements.
   *
   * @return array<int, string>
   */
  public static function getCampaigns() {
    if (!isset(static::$_campaigns)) {
      static::$_campaigns = [];
      $query = civicrm_api3('Campaign', 'get', [
        'option.limit' => 0,
        'return' => [
          'id',
          'title',
        ],
      ]);
      foreach ($query['values'] as $campaign) {
        static::$_campaigns[(int) $campaign['id']] = $campaign['title'];
      }
    }
    return static::$_campaigns;
  }

}<|MERGE_RESOLUTION|>--- conflicted
+++ resolved
@@ -242,36 +242,14 @@
 
     // Assign template variables.
     $this->assign('op', $this->_op);
-<<<<<<< HEAD
-    $this->assign('profile_name', $this->profile->getName());
-    $this->assign('is_default', $this->profile->is_default());
-=======
     $this->assign('profile_name', $profile_name);
     $this->assign('is_default', $is_default);
->>>>>>> 32415835
 
     // Add form elements.
     $this->add(
       'text', // field type
       'name', // field name
       E::ts('Profile name'),
-<<<<<<< HEAD
-      [],
-      !$is_default
-    );
-
-    $this->add(
-    // field type
-      'text',
-    // field name
-      'selector',
-    // field label
-      E::ts('Project IDs'),
-      ['class' => 'huge'],
-    // is required
-      TRUE
-    );
-=======
       ['class' => 'huge'] + ($is_default && $this->_op == 'edit' ? ['readonly'] : []),
       !$is_default
     );
@@ -286,7 +264,6 @@
         TRUE // is required
       );
     }
->>>>>>> 32415835
 
     $this->add(
         'select',

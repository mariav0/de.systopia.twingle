<?php
/*------------------------------------------------------------+
| SYSTOPIA Twingle Integration                                |
| Copyright (C) 2018 SYSTOPIA                                 |
| Author: J. Schuppe (schuppe@systopia.de)                    |
+-------------------------------------------------------------+
| This program is released as free software under the         |
| Affero GPL license. You can redistribute it and/or          |
| modify it under the terms of this license which you         |
| can read by viewing the included agpl.txt or online         |
| at www.gnu.org/licenses/agpl.html. Removal of this          |
| copyright header is strictly prohibited without             |
| written permission from the original author(s).             |
+-------------------------------------------------------------*/

declare(strict_types = 1);

use CRM_Twingle_ExtensionUtil as E;

class CRM_Twingle_Page_Profiles extends CRM_Core_Page {

  public function run():void {
    CRM_Utils_System::setTitle(E::ts('Twingle API Profiles'));
    $profiles = [];
    foreach (CRM_Twingle_Profile::getProfiles() as $profile_id => $profile) {
      $profiles[$profile_id]['id'] = $profile_id;
      $profiles[$profile_id]['name'] = $profile->getName();
<<<<<<< HEAD
=======
      $profiles[$profile_id]['is_default'] = $profile->is_default();
>>>>>>> 32415835
      foreach (CRM_Twingle_Profile::allowedAttributes() as $attribute) {
        $profiles[$profile_id][$attribute] = $profile->getAttribute($attribute);
      }
    }
    $this->assign('profiles', $profiles);
    $this->assign('profile_stats', CRM_Twingle_Profile::getProfileStats());

    parent::run();
  }

}<|MERGE_RESOLUTION|>--- conflicted
+++ resolved
@@ -25,10 +25,7 @@
     foreach (CRM_Twingle_Profile::getProfiles() as $profile_id => $profile) {
       $profiles[$profile_id]['id'] = $profile_id;
       $profiles[$profile_id]['name'] = $profile->getName();
-<<<<<<< HEAD
-=======
       $profiles[$profile_id]['is_default'] = $profile->is_default();
->>>>>>> 32415835
       foreach (CRM_Twingle_Profile::allowedAttributes() as $attribute) {
         $profiles[$profile_id][$attribute] = $profile->getAttribute($attribute);
       }

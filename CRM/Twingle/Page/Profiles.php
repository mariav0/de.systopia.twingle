<?php
/*------------------------------------------------------------+
| SYSTOPIA Twingle Integration                                |
| Copyright (C) 2018 SYSTOPIA                                 |
| Author: J. Schuppe (schuppe@systopia.de)                    |
+-------------------------------------------------------------+
| This program is released as free software under the         |
| Affero GPL license. You can redistribute it and/or          |
| modify it under the terms of this license which you         |
| can read by viewing the included agpl.txt or online         |
| at www.gnu.org/licenses/agpl.html. Removal of this          |
| copyright header is strictly prohibited without             |
| written permission from the original author(s).             |
+-------------------------------------------------------------*/

declare(strict_types = 1);

use CRM_Twingle_ExtensionUtil as E;

class CRM_Twingle_Page_Profiles extends CRM_Core_Page {

  public function run():void {
    CRM_Utils_System::setTitle(E::ts('Twingle API Profiles'));
    $profiles = [];
    foreach (CRM_Twingle_Profile::getProfiles() as $profile_id => $profile) {
      $profiles[$profile_id]['id'] = $profile_id;
      $profiles[$profile_id]['name'] = $profile->getName();
      $profiles[$profile_id]['is_default'] = $profile->is_default();
<<<<<<< HEAD
=======
      $profiles[$profile_id]['selectors'] = $profile->getProjectIds();
>>>>>>> b7b0e6d6
      foreach (CRM_Twingle_Profile::allowedAttributes() as $attribute) {
        $profiles[$profile_id][$attribute] = $profile->getAttribute($attribute);
      }
    }
    $this->assign('profiles', $profiles);
    $this->assign('profile_stats', CRM_Twingle_Profile::getProfileStats());

    // Add custom css
    Civi::resources()->addStyleFile(E::LONG_NAME, 'css/twingle.css');

    parent::run();
  }

}<|MERGE_RESOLUTION|>--- conflicted
+++ resolved
@@ -26,10 +26,7 @@
       $profiles[$profile_id]['id'] = $profile_id;
       $profiles[$profile_id]['name'] = $profile->getName();
       $profiles[$profile_id]['is_default'] = $profile->is_default();
-<<<<<<< HEAD
-=======
       $profiles[$profile_id]['selectors'] = $profile->getProjectIds();
->>>>>>> b7b0e6d6
       foreach (CRM_Twingle_Profile::allowedAttributes() as $attribute) {
         $profiles[$profile_id][$attribute] = $profile->getAttribute($attribute);
       }

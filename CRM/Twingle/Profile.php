<?php
/*------------------------------------------------------------+
| SYSTOPIA Twingle Integration                                |
| Copyright (C) 2018 SYSTOPIA                                 |
| Author: J. Schuppe (schuppe@systopia.de)                    |
+-------------------------------------------------------------+
| This program is released as free software under the         |
| Affero GPL license. You can redistribute it and/or          |
| modify it under the terms of this license which you         |
| can read by viewing the included agpl.txt or online         |
| at www.gnu.org/licenses/agpl.html. Removal of this          |
| copyright header is strictly prohibited without             |
| written permission from the original author(s).             |
+-------------------------------------------------------------*/

use CRM_Twingle_ExtensionUtil as E;

/**
 * Profiles define how incoming submissions from the Twingle API are
 * processed in CiviCRM.
 */
class CRM_Twingle_Profile {

  /**
   * @var CRM_Twingle_Profile[] $_profiles
   *   Caches the profile objects.
   */
  protected static $_profiles = NULL;

  /**
   * @var string $name
   *   The name of the profile.
   */
  protected $name = NULL;

  /**
   * @var array $data
   *   The properties of the profile.
   */
  protected $data = NULL;

  /**
   * CRM_Twingle_Profile constructor.
   *
   * @param string $name
   *   The name of the profile.
   * @param array $data
   *   The properties of the profile
   */
  public function __construct($name, $data) {
    $this->name = $name;
    $allowed_attributes = self::allowedAttributes();
    $this->data = $data + array_combine(
        $allowed_attributes,
        array_fill(0, count($allowed_attributes), NULL)
      );
  }

  /**
   * Checks whether the profile's selector matches the given project ID.
   *
   * @param string | int $project_id
   *
   * @return bool
   */
  public function matches($project_id) {
    $selector = $this->getAttribute('selector');
    $project_ids = explode(',', $selector);
    return in_array($project_id, $project_ids);
  }

  /**
   * @return array
   *   The profile's configured custom field mapping
   */
  public function getCustomFieldMapping() {
    $custom_field_mapping = array();
    if (!empty($custom_field_definition = $this->getAttribute('custom_field_mapping'))) {
      foreach (preg_split('/\r\n|\r|\n/', $custom_field_definition, -1, PREG_SPLIT_NO_EMPTY) as $custom_field_map) {
        list($twingle_field_name, $custom_field_name) = explode("=", $custom_field_map);
        $custom_field_mapping[$twingle_field_name] = $custom_field_name;
      }
    }
    return $custom_field_mapping;
  }

  /**
   * Retrieves all data attributes of the profile.
   *
   * @return array
   */
  public function getData() {
    return $this->data;
  }

  /**
   * Retrieves the profile name.
   *
   * @return string
   */
  public function getName() {
    return $this->name;
  }

  /**
   * Sets the profile name.
   *
   * @param $name
   */
  public function setName($name) {
    $this->name = $name;
  }

  /**
   * Retrieves an attribute of the profile.
   *
   * @param string $attribute_name
   *
   * @return mixed | NULL
   */
  public function getAttribute($attribute_name) {
    if (isset($this->data[$attribute_name])) {
      return $this->data[$attribute_name];
    }
    else {
      return NULL;
    }
  }

  /**
   * Sets an attribute of the profile.
   *
   * @param string $attribute_name
   * @param mixed $value
   *
   * @throws \Exception
   *   When the attribute name is not known.
   */
  public function setAttribute($attribute_name, $value) {
    if (!in_array($attribute_name, self::allowedAttributes())) {
      throw new Exception(E::ts('Unknown attribute %1.', array(1 => $attribute_name)));
    }
    // TODO: Check if value is acceptable.
    $this->data[$attribute_name] = $value;
  }

  /**
   * Verifies whether the profile is valid (i.e. consistent and not colliding
   * with other profiles).
   *
   * @throws Exception
   *   When the profile could not be successfully validated.
   */
  public function verifyProfile() {
    // TODO: check
    //  data of this profile consistent?
    //  conflicts with other profiles?
  }

  /**
   * Persists the profile within the CiviCRM settings.
   */
  public function saveProfile() {
    self::$_profiles[$this->getName()] = $this;
    $this->verifyProfile();
    self::storeProfiles();
  }

  /**
   * Deletes the profile from the CiviCRM settings.
   */
  public function deleteProfile() {
    unset(self::$_profiles[$this->getName()]);
    self::storeProfiles();
  }

  /**
   * Returns an array of attributes allowed for a profile.
   *
   * @return array
   */
  public static function allowedAttributes() {
    return array(
      'selector',
      'location_type_id',
      'location_type_id_organisation',
      'financial_type_id',
      'financial_type_id_recur',
      'pi_banktransfer',
      'pi_debit_manual',
      'pi_debit_automatic',
      'pi_creditcard',
      'pi_mobilephone_germany',
      'pi_paypal',
      'pi_sofortueberweisung',
      'pi_amazonpay',
      'pi_paydirekt',
      'pi_applepay',
      'pi_googlepay',
      'sepa_creditor_id',
      'gender_male',
      'gender_female',
      'gender_other',
      'newsletter_groups',
      'postinfo_groups',
      'donation_receipt_groups',
      'campaign',
      'contribution_source',
<<<<<<< HEAD
      'custom_field_mapping',
=======
      'membership_type_id',
>>>>>>> c43ebf45
    );
  }

  /**
   * Retrieves a list of supported payment methods.
   *
   * @return array
   */
  public static function paymentInstruments() {
    return array(
      'pi_banktransfer' => E::ts('Bank transfer'),
      'pi_debit_manual' => E::ts('Debit manual'),
      'pi_debit_automatic' => E::ts('Debit automatic'),
      'pi_creditcard' => E::ts('Credit card'),
      'pi_mobilephone_germany' => E::ts('Mobile phone Germany'),
      'pi_paypal' => E::ts('PayPal'),
      'pi_sofortueberweisung' => E::ts('SOFORT Überweisung'),
      'pi_amazonpay' => E::ts('Amazon Pay'),
      'pi_paydirekt' => E::ts('paydirekt'),
      'pi_applepay' => E::ts('Apple Pay'),
      'pi_googlepay' =>  E::ts('Google Pay'),
    );
  }

  /**
   * Returns the default profile with "factory" defaults.
   *
   * @param string $name
   *   The profile name. Defaults to "default".
   *
   * @return CRM_Twingle_Profile
   */
  public static function createDefaultProfile($name = 'default') {
    return new CRM_Twingle_Profile($name, array(
      'selector'          => '',
      'location_type_id'  => CRM_Twingle_Submission::LOCATION_TYPE_ID_WORK,
      'location_type_id_organisation' => CRM_Twingle_Submission::LOCATION_TYPE_ID_WORK,
      'financial_type_id' => 1, // "Donation"
      'financial_type_id_recur' => 1, // "Donation"
      'pi_banktransfer' => 5, // "EFT"
      'pi_debit_manual' => NULL,
      'pi_debit_automatic' => 3, // Debit
      'pi_creditcard' => 1, // "Credit Card"
      'pi_mobilephone_germany' => NULL,
      'pi_paypal' => NULL,
      'pi_sofortueberweisung' => NULL,
      'pi_amazonpay' => NULL,
      'pi_paydirekt' => NULL,
      'pi_applepay' => NULL,
      'pi_googlepay' => NULL,
      'sepa_creditor_id' => NULL,
      'gender_male' => 2,
      'gender_female' => 1,
      'gender_other' => 3,
      'newsletter_groups' => NULL,
      'postinfo_groups' => NULL,
      'donation_receipt_groups' => NULL,
      'campaign' => NULL,
      'contribution_source' => NULL,
<<<<<<< HEAD
      'custom_field_mapping' => NULL,
=======
      'membership_type_id' => NULL,
>>>>>>> c43ebf45
    ));
  }

  /**
   * Retrieves the profile that matches the given project ID, i.e. the profile
   * which is responsible for processing the project's data.
   * Returns the default profile if no match was found.
   *
   * @param $project_id
   *
   * @return CRM_Twingle_Profile
   */
  public static function getProfileForProject($project_id) {
    $profiles = self::getProfiles();

    // If none matches, use the default profile.
    $profile = $profiles['default'];

    foreach ($profiles as $profile) {
      if ($profile->matches($project_id)) {
        break;
      }
    }

    return $profile;
  }

  /**
   * Retrieves the profile with the given name.
   *
   * @param $name
   *
   * @return CRM_Twingle_Profile | NULL
   */
  public static function getProfile($name) {
    $profiles = self::getProfiles();
    if (isset($profiles[$name])) {
      return $profiles[$name];
    }
    else {
      return NULL;
    }
  }

  /**
   * Retrieves the list of all profiles persisted within the current CiviCRM
   * settings, including the default profile.
   *
   * @return CRM_Twingle_Profile[]
   */
  public static function getProfiles() {
    if (self::$_profiles === NULL) {
      self::$_profiles = array();
      if ($profiles_data = CRM_Core_BAO_Setting::getItem('de.systopia.twingle', 'twingle_profiles')) {
        foreach ($profiles_data as $profile_name => $profile_data) {
          self::$_profiles[$profile_name] = new CRM_Twingle_Profile($profile_name, $profile_data);
        }
      }
    }

    // Include the default profile if it was not overridden within the settings.
    if (!isset(self::$_profiles['default'])) {
      self::$_profiles['default'] = self::createDefaultProfile();
      self::storeProfiles();
    }

    return self::$_profiles;
  }


  /**
   * Persists the list of profiles into the CiviCRM settings.
   */
  public static function storeProfiles() {
    $profile_data = array();
    foreach (self::$_profiles as $profile_name => $profile) {
      $profile_data[$profile_name] = $profile->data;
    }
    CRM_Core_BAO_Setting::setItem((object) $profile_data, 'de.systopia.twingle', 'twingle_profiles');
  }
}<|MERGE_RESOLUTION|>--- conflicted
+++ resolved
@@ -206,11 +206,8 @@
       'donation_receipt_groups',
       'campaign',
       'contribution_source',
-<<<<<<< HEAD
       'custom_field_mapping',
-=======
       'membership_type_id',
->>>>>>> c43ebf45
     );
   }
 
@@ -270,11 +267,8 @@
       'donation_receipt_groups' => NULL,
       'campaign' => NULL,
       'contribution_source' => NULL,
-<<<<<<< HEAD
       'custom_field_mapping' => NULL,
-=======
       'membership_type_id' => NULL,
->>>>>>> c43ebf45
     ));
   }
 

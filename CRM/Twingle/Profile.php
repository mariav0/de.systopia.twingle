<?php
/*------------------------------------------------------------+
| SYSTOPIA Twingle Integration                                |
| Copyright (C) 2018 SYSTOPIA                                 |
| Author: J. Schuppe (schuppe@systopia.de)                    |
+-------------------------------------------------------------+
| This program is released as free software under the         |
| Affero GPL license. You can redistribute it and/or          |
| modify it under the terms of this license which you         |
| can read by viewing the included agpl.txt or online         |
| at www.gnu.org/licenses/agpl.html. Removal of this          |
| copyright header is strictly prohibited without             |
| written permission from the original author(s).             |
+-------------------------------------------------------------*/

declare(strict_types = 1);

use CRM_Twingle_ExtensionUtil as E;
use Civi\Twingle\Exceptions\ProfileException as ProfileException;
use Civi\Twingle\Exceptions\ProfileValidationError;

/**
 * Profiles define how incoming submissions from the Twingle API are
 * processed in CiviCRM.
 */
class CRM_Twingle_Profile {

  /**
   * @var int
   *   The id of the profile.
   */
  protected ?int $id;

  /**
   * @var string
   *   The name of the profile.
   */
  protected string $name;

  /**
   * @var array<string, mixed>
   *   The properties of the profile.
   */
  protected $data;

  /**
   * CRM_Twingle_Profile constructor.
   *
   * @param string $name
   *   The name of the profile.
   * @param array<string, mixed> $data
   *   The properties of the profile
   * @param int|NULL $id
   */
  public function __construct($name, $data, $id = NULL) {
    $this->id = $id;
    $this->name = $name;
    $allowed_attributes = self::allowedAttributes();
    $this->data = $data + array_combine(
        $allowed_attributes,
        array_fill(0, count($allowed_attributes), NULL)
      );
  }

  /**
   * Logs (production) access to this profile
   */
  public function logAccess(): void {
    CRM_Core_DAO::executeQuery('
        UPDATE civicrm_twingle_profile
        SET
            last_access = NOW(),
            access_counter = access_counter + 1
        WHERE name = %1', [1 => [$this->name, 'String']]);
  }

  /**
   * Copy this profile by returning a clone with all unique information removed.
   *
   * @return CRM_Twingle_Profile
   */
  public function copy() {
    $copy = clone $this;

    // Remove unique data
    $copy->id = NULL;
    $copy->data['selector'] = NULL;

    // Propose a new name for this profile.
    $profile_name = $this->getName() . '_copy';
    $copy->setName($profile_name);
    return $copy;
  }

  /**
   * Checks whether the profile's selector matches the given project ID.
   *
   * @param string|int $project_id
   *
   * @return bool
   */
  public function matches($project_id) {
    return in_array($project_id, $this->getProjectIds(), TRUE);
  }

  /**
   * Retrieves the profile's configured custom field mapping.
   *
   * @return array<string, string>
   *   The profile's configured custom field mapping
   */
  public function getCustomFieldMapping() {
    $custom_field_mapping = [];
    if (is_string($custom_field_definition = $this->getAttribute('custom_field_mapping'))) {
      $custom_field_maps = preg_split(
        '/\r\n|\r|\n/',
        $custom_field_definition,
        -1,
        PREG_SPLIT_NO_EMPTY
      );
      if (FALSE !== $custom_field_maps) {
        foreach ($custom_field_maps as $custom_field_map) {
          [$twingle_field_name, $custom_field_name] = explode('=', $custom_field_map);
          $custom_field_mapping[$twingle_field_name] = $custom_field_name;
        }
      }
    }
    return $custom_field_mapping;
  }

  /**
   * Retrieves all data attributes of the profile.
   *
   * @return array<string, mixed>
   */
  public function getData() {
    return $this->data;
  }

  /**
   * Retrieves the profile id.
   *
   * @return int
   */
  public function getId(): ?int {
    return $this->id;
  }

  /**
   * Set the profile id.
   *
   * @param int $id
   */
  public function setId(int $id): void {
    $this->id = $id;
  }

  /**
   * Retrieves the profile name.
   *
   * @return string
   */
  public function getName(): string {
    return $this->name;
  }

  /**
   * Sets the profile name.
   *
   * @param string $name
   */
  public function setName(string $name): void {
    $this->name = $name;
  }

  /**
   * Is this the default profile?
   *
   * @return bool
   */
<<<<<<< HEAD
  public function is_default(): bool {
    return $this->name === 'default';
  }

  /**
   * Retrieves the profile's project IDs.
   *
   * @return array<string>
   */
  public function getProjectIds(): array {
    return array_map(
      function($project_id) {
        return trim($project_id);
      },
      explode(',', $this->getAttribute('selector') ?? '')
    );
=======
  public function is_default() {
    return $this->name == 'default';
>>>>>>> 32415835
  }

  /**
   * Retrieves an attribute of the profile.
   *
   * @param string $attribute_name
   * @param mixed $default
   *
   * @return mixed | NULL
   */
  public function getAttribute($attribute_name, $default = NULL) {
    return $this->data[$attribute_name] ?? $default;
  }

  /**
   * Sets an attribute of the profile.
   *
   * @param string $attribute_name
   * @param mixed $value
   *
   * @throws \Civi\Twingle\Exceptions\ProfileException
   *   When the attribute name is not known.
   */
  public function setAttribute($attribute_name, $value): void {
    if (!in_array($attribute_name, self::allowedAttributes(), TRUE)) {
      throw new ProfileException(
        E::ts('Unknown attribute %1.', [1 => $attribute_name]),
      ProfileException::ERROR_CODE_UNKNOWN_PROFILE_ATTRIBUTE
      );
    }
    // TODO: Check if value is acceptable.
    $this->data[$attribute_name] = $value;
  }

  /**
   * Get the CiviCRM transaction ID (to be used in contributions and recurring contributions)
   *
   * @param string $twingle_id Twingle ID
   * @return string CiviCRM transaction ID
   */
  public function getTransactionID(string $twingle_id) {
    $prefix = Civi::settings()->get('twingle_prefix');
    return ($prefix ?? '') . $twingle_id;
  }

  /**
   * Verifies whether the profile is valid (i.e. consistent and not colliding
   * with other profiles).
   *
   * @throws \Civi\Twingle\Exceptions\ProfileValidationError
   * @throws \Civi\Core\Exception\DBQueryException
   *   When the profile could not be successfully validated.
   */
  public function validate(): void {

    // Name cannot be empty
    if ('' === $this->getName()) {
      throw new ProfileValidationError(
        'name',
        E::ts('Profile name cannot be empty.'),
        ProfileValidationError::ERROR_CODE_PROFILE_VALIDATION_FAILED
      );
    }

    // Restrict profile names to alphanumeric characters, space and the underscore.
    $contains_illegal_characters = (1 !== preg_match('/[^A-Za-z0-9_\s]/', $this->getName()));
    if ($contains_illegal_characters) {
      throw new ProfileValidationError(
        'name',
        E::ts('Only alphanumeric characters, space and the underscore (_) are allowed for profile names.'),
        ProfileValidationError::ERROR_CODE_PROFILE_VALIDATION_FAILED
      );
    }

    // Check if profile name is already used for other profile
    $profile_name_duplicates = array_filter(
      CRM_Twingle_Profile::getProfiles(),
      function($profile) {
        return $profile->getName() == $this->getName() && $this->getId() != $profile->getId();
      });
    if ([] !== $profile_name_duplicates) {
      throw new ProfileValidationError(
        'name',
        E::ts("A profile with the name '%1' already exists.", [1 => $this->getName()]),
        ProfileValidationError::ERROR_CODE_PROFILE_VALIDATION_FAILED
      );
    }

    // Check if project_id is already used in other profile
    $profiles = $this::getProfiles();
    foreach ($profiles as $profile) {
      if ($profile->getId() == $this->getId() || $profile->is_default()) {
        continue;
      };
      $project_ids = $this->getProjectIds();
      $id_duplicates = array_intersect($profile->getProjectIds(), $project_ids);
      if ([] !== $id_duplicates) {
        throw new ProfileValidationError(
          'selector',
          E::ts(
            "Project ID(s) [%1] already used in profile '%2'.",
            [
              1 => implode(', ', $id_duplicates),
              2 => $profile->getName(),
            ]
          ),
          ProfileValidationError::ERROR_CODE_PROFILE_VALIDATION_WARNING
        );
      }
    }

    // Validate custom field mapping.
    $custom_field_mapping = $this->getAttribute('custom_field_mapping');
    if (is_string($custom_field_mapping)) {
      $custom_field_mapping = preg_split('/\r\n|\r|\n/', $custom_field_mapping, -1, PREG_SPLIT_NO_EMPTY);
      $parsing_error = new ProfileValidationError(
        'custom_field_mapping',
        E::ts('Could not parse custom field mapping.'),
        ProfileValidationError::ERROR_CODE_PROFILE_VALIDATION_FAILED
      );
      if (!is_array($custom_field_mapping)) {
        throw $parsing_error;
      }
      foreach ($custom_field_mapping as $custom_field_map) {
        $custom_field_map = explode('=', $custom_field_map);
        if (count($custom_field_map) !== 2) {
          throw $parsing_error;
        }
        [$twingle_field_name, $custom_field_name] = $custom_field_map;
        $custom_field_id = substr($custom_field_name, strlen('custom_'));

        // Check for custom field existence
        try {
          /**
           * @phpstan-var array<string, mixed> $custom_field
           */
          $custom_field = civicrm_api3(
            'CustomField', 'getsingle', ['id' => $custom_field_id]
          );
        }
        catch (CRM_Core_Exception $exception) {
          throw new ProfileValidationError(
            'custom_field_mapping',
            E::ts(
              'Custom field custom_%1 does not exist.',
              [1 => $custom_field_id]
            ),
            ProfileValidationError::ERROR_CODE_PROFILE_VALIDATION_FAILED,
            $exception
          );
        }

        // Only allow custom fields on relevant entities.
        try {
          civicrm_api3('CustomGroup', 'getsingle',
            [
              'id' => $custom_field['custom_group_id'],
              'extends' => [
                'IN' => [
                  'Contact',
                  'Individual',
                  'Organization',
                  'Contribution',
                  'ContributionRecur',
                ],
              ],
            ]);
        }
        catch (CRM_Core_Exception $exception) {
          throw new ProfileValidationError(
            'custom_field_mapping',
            E::ts(
              'Custom field custom_%1 is not in a CustomGroup that extends one of the supported CiviCRM entities.',
              [1 => $custom_field['id']]
            ),
            ProfileValidationError::ERROR_CODE_PROFILE_VALIDATION_FAILED,
            $exception
          );
        }
      }
    }
  }

  /**
   * Persists the profile within the database.
   *
   * @throws \Civi\Twingle\Exceptions\ProfileException
   */
  public function saveProfile(): void {
    try {
      if (isset($this->id)) {
        // existing profile -> just update the config
        CRM_Core_DAO::executeQuery(
          'UPDATE civicrm_twingle_profile SET config = %2, name = %3 WHERE id = %1',
          [
            1 => [$this->id, 'String'],
            2 => [json_encode($this->data), 'String'],
            3 => [$this->name, 'String'],
          ]);
      }
      else {
        // new profile -> add new entry to the DB
        CRM_Core_DAO::executeQuery(
          <<<SQL
          INSERT IGNORE INTO civicrm_twingle_profile(name,config,last_access,access_counter) VALUES (%1, %2, null, 0)
          SQL,
          [
            1 => [$this->name, 'String'],
            2 => [json_encode($this->data), 'String'],
          ]);
      }
    }
    catch (Exception $exception) {
      throw new ProfileException(
        E::ts('Could not save/update profile: %1', [1 => $exception->getMessage()]),
        ProfileException::ERROR_CODE_COULD_NOT_SAVE_PROFILE,
        $exception
      );
    }
  }

  /**
   * Deletes the profile from the database
   *
   * @throws \Civi\Twingle\Exceptions\ProfileException
   */
  public function deleteProfile(): void {
    // Do only reset default profile
    if ($this->getName() == 'default') {
      try {
        $default_profile = CRM_Twingle_Profile::createDefaultProfile();
        $default_profile->setId($this->getId());
        $default_profile->saveProfile();

        // Reset counter
        CRM_Core_DAO::executeQuery(
          'UPDATE civicrm_twingle_profile SET access_counter = 0, last_access = NULL WHERE id = %1',
          [1 => [$this->id, 'Integer']]
        );
      }
      catch (Exception $exception) {
        throw new ProfileException(
          E::ts('Could not reset default profile: %1', [1 => $exception->getMessage()]),
          ProfileException::ERROR_CODE_COULD_NOT_RESET_PROFILE,
          $exception
        );
      }
    }
    else {
      try {
        CRM_Core_DAO::executeQuery(
          'DELETE FROM civicrm_twingle_profile WHERE id = %1',
          [1 => [$this->id, 'Integer']]
        );
      }
      catch (Exception $exception) {
        throw new ProfileException(
          E::ts('Could not delete profile: %1', [1 => $exception->getMessage()]),
          ProfileException::ERROR_CODE_COULD_NOT_DELETE_PROFILE,
          $exception
        );
      }
    }
  }

  /**
   * Returns an array of attributes allowed for a profile.
   *
   * @return array<string>
   */
  public static function allowedAttributes() {
    return array_merge(
      [
        'selector',
        'xcm_profile',
        'location_type_id',
        'location_type_id_organisation',
        'financial_type_id',
        'financial_type_id_recur',
        'sepa_creditor_id',
        'gender_male',
        'gender_female',
        'gender_other',
        'prefix_male',
        'prefix_female',
        'prefix_other',
        'newsletter_groups',
        'postinfo_groups',
        'donation_receipt_groups',
        'campaign',
        'campaign_targets',
        'contribution_source',
        'custom_field_mapping',
        'membership_type_id',
        'membership_type_id_recur',
        'membership_postprocess_call',
        'newsletter_double_opt_in',
        'required_address_components',
      ],
      // Add payment methods.
      array_keys(static::paymentInstruments()),

      // Add contribution status for all payment methods.
      array_map(function ($attribute) {
        return $attribute . '_status';
      }, array_keys(static::paymentInstruments()))
    );
  }

  /**
   * Retrieves a list of supported payment methods.
   *
   * @return array<string, string>
   */
  public static function paymentInstruments(): array {
    return [
      'pi_banktransfer' => E::ts('Bank transfer'),
      'pi_debit_manual' => E::ts('Debit manual'),
      'pi_debit_automatic' => E::ts('Debit automatic'),
      'pi_creditcard' => E::ts('Credit card'),
      'pi_mobilephone_germany' => E::ts('Mobile phone Germany'),
      'pi_paypal' => E::ts('PayPal'),
      'pi_sofortueberweisung' => E::ts('SOFORT Überweisung'),
      'pi_amazonpay' => E::ts('Amazon Pay'),
      'pi_applepay' => E::ts('Apple Pay'),
      'pi_googlepay' => E::ts('Google Pay'),
      'pi_paydirekt' => E::ts('Paydirekt'),
      'pi_twint' => E::ts('Twint'),
      'pi_ideal' => E::ts('iDEAL'),
      'pi_post_finance' => E::ts('Postfinance'),
      'pi_bancontact' => E::ts('Bancontact'),
    ];
  }

  /**
   * Returns the default profile with "factory" defaults.
   *
   * @param string $name
   *   The profile name. Defaults to "default".
   *
   * @return CRM_Twingle_Profile
   */
  public static function createDefaultProfile($name = 'default') {
    return new CRM_Twingle_Profile($name, [
      'selector'          => NULL,
      'xcm_profile'       => '',
      'location_type_id'  => CRM_Twingle_Submission::LOCATION_TYPE_ID_WORK,
      'location_type_id_organisation' => CRM_Twingle_Submission::LOCATION_TYPE_ID_WORK,
      // "Donation"
      'financial_type_id' => 1,
      // "Donation"
      'financial_type_id_recur' => 1,
      // "EFT"
      'pi_banktransfer' => 5,
      'pi_debit_manual' => NULL,
      // Debit
      'pi_debit_automatic' => 2,
      // "Credit Card"
      'pi_creditcard' => 1,
      'pi_mobilephone_germany' => NULL,
      'pi_paypal' => NULL,
      'pi_sofortueberweisung' => NULL,
      'pi_amazonpay' => NULL,
      'pi_paydirekt' => NULL,
      'pi_applepay' => NULL,
      'pi_googlepay' => NULL,
      'pi_twint' => NULL,
      'pi_ideal' => NULL,
      'pi_post_finance' => NULL,
      'pi_bancontact' => NULL,
      'sepa_creditor_id' => NULL,
      'gender_male' => 2,
      'gender_female' => 1,
      'gender_other' => 3,
      'newsletter_groups' => NULL,
      'postinfo_groups' => NULL,
      'donation_receipt_groups' => NULL,
      'campaign' => NULL,
      'campaign_targets' => ['contribution', 'contact'],
      'contribution_source' => NULL,
      'custom_field_mapping' => NULL,
      'membership_type_id' => NULL,
      'membership_type_id_recur' => NULL,
      'newsletter_double_opt_in' => NULL,
      'required_address_components' => [
        'street_address',
        'postal_code',
        'city',
        'country',
      ],
    ]
    // Add contribution status for all payment methods.
    // phpcs:ignore Drupal.Formatting.SpaceUnaryOperator.PlusMinus
    + array_fill_keys(array_map(function($attribute) {
      return $attribute . '_status';
    }, array_keys(static::paymentInstruments())), CRM_Twingle_Submission::CONTRIBUTION_STATUS_COMPLETED));
  }

  /**
   * Retrieves the profile that matches the given project ID, i.e. the profile
   * which is responsible for processing the project's data.
   * Returns the default profile if no match was found.
   *
   * @param string $project_id
   *
   * @return CRM_Twingle_Profile
   * @throws \CRM_Twingle_Exceptions_ProfileException
   * @throws \Civi\Core\Exception\DBQueryException
   */
  public static function getProfileForProject($project_id) {
    $profiles = self::getProfiles();
    $default_profile = NULL;

    foreach ($profiles as $profile) {
      if ($profile->matches($project_id)) {
        return $profile;
      }
      if ($profile->is_default()) {
        $default_profile = $profile;
      }
    }

    // If none matches, use the default profile.
<<<<<<< HEAD
    if (isset($profiles['default'])) {
      return $profiles['default'];
    }
    else {
      throw new ProfileException(
        'Could not find default profile',
        ProfileException::ERROR_CODE_DEFAULT_PROFILE_NOT_FOUND
      );
=======
    if (!empty($default_profile)) {
      return $default_profile;
    }
    else {
      throw new ProfileException('Could not find default profile', ProfileException::ERROR_CODE_DEFAULT_PROFILE_NOT_FOUND);
>>>>>>> 32415835
    }
  }

  /**
   * Retrieves the profile with the given ID.
   *
   * @param int|NULL $id
   *
   * @return CRM_Twingle_Profile | NULL
   * @throws \Civi\Core\Exception\DBQueryException
   * @throws \Civi\Twingle\Exceptions\ProfileException
   */
  public static function getProfile(int $id = NULL) {
    if (isset($id)) {
      /**
       * @var CRM_Core_DAO $profile_data
       */
      $profile_data = CRM_Core_DAO::executeQuery(
        'SELECT id, name, config FROM civicrm_twingle_profile WHERE id = %1',
        [1 => [$id, 'Integer']]
      );
      if ($profile_data->fetch()) {
        return new CRM_Twingle_Profile(
          $profile_data->name,
          json_decode($profile_data->config, TRUE),
          (int) $profile_data->id
        );
      }
    }
    throw new ProfileException('Profile not found.', ProfileException::ERROR_CODE_PROFILE_NOT_FOUND);
  }

  /**
   * Retrieves the list of all profiles persisted within the current CiviCRM
   * settings, including the default profile.
   *
   * @return array<int, \CRM_Twingle_Profile>
   *   An array of profiles with profile IDs as keys and profile objects as values.
   * @throws \Civi\Core\Exception\DBQueryException
   */
  public static function getProfiles(): array {
    // todo: cache?
    $profiles = [];
    /**
     * @var CRM_Core_DAO $profile_data
     */
    $profile_data = CRM_Core_DAO::executeQuery('SELECT id, name, config FROM civicrm_twingle_profile');
    while ($profile_data->fetch()) {
      $profiles[(int) $profile_data->id] = new CRM_Twingle_Profile(
        $profile_data->name,
        json_decode($profile_data->config, TRUE),
        (int) $profile_data->id
      );
    }
    return $profiles;
  }

  /**
   * Get the stats (access_count, last_access) for all twingle profiles
   *
   * @return array<string, array<string, mixed>>
   * @throws \Civi\Core\Exception\DBQueryException
   */
  public static function getProfileStats() {
    $stats = [];
    /**
     * @var CRM_Core_DAO $profile_data
     */
    $profile_data = CRM_Core_DAO::executeQuery(
      'SELECT name, last_access, access_counter FROM civicrm_twingle_profile'
    );
    while ($profile_data->fetch()) {
      // phpcs:disable Drupal.Arrays.Array.ArrayIndentation
      $stats[(string) $profile_data->name] = [
        'name' => $profile_data->name,
        'last_access' => $profile_data->last_access,
        'last_access_txt' => $profile_data->last_access
          ? date('Y-m-d H:i:s', strtotime($profile_data->last_access))
          : E::ts('never'),
        'access_counter' => $profile_data->access_counter,
        'access_counter_txt' => $profile_data->access_counter
          ? ((int) $profile_data->access_counter) . 'x'
          : E::ts('never'),
      ];
      // phpcs:enable
    }
    return $stats;
  }

}<|MERGE_RESOLUTION|>--- conflicted
+++ resolved
@@ -178,7 +178,6 @@
    *
    * @return bool
    */
-<<<<<<< HEAD
   public function is_default(): bool {
     return $this->name === 'default';
   }
@@ -195,10 +194,6 @@
       },
       explode(',', $this->getAttribute('selector') ?? '')
     );
-=======
-  public function is_default() {
-    return $this->name == 'default';
->>>>>>> 32415835
   }
 
   /**
@@ -622,22 +617,11 @@
     }
 
     // If none matches, use the default profile.
-<<<<<<< HEAD
-    if (isset($profiles['default'])) {
-      return $profiles['default'];
-    }
-    else {
-      throw new ProfileException(
-        'Could not find default profile',
-        ProfileException::ERROR_CODE_DEFAULT_PROFILE_NOT_FOUND
-      );
-=======
     if (!empty($default_profile)) {
       return $default_profile;
     }
     else {
       throw new ProfileException('Could not find default profile', ProfileException::ERROR_CODE_DEFAULT_PROFILE_NOT_FOUND);
->>>>>>> 32415835
     }
   }
 

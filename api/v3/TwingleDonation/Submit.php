--- conflicted
+++ resolved
@@ -607,16 +607,14 @@
       // mandate type.
       unset($mandate_data['payment_instrument_id']);
 
-<<<<<<< HEAD
       // If requested, let CiviSEPA generate the mandate reference
       $use_own_mandate_reference = Civi::settings()->get('twingle_dont_use_reference');
       if (!empty($use_own_mandate_reference)) {
         unset($mandate_data['reference']);
       }
-=======
+
       // set campaign, subject to configuration
       CRM_Twingle_Submission::setCampaign($mandate_data, 'mandate', $params, $profile);
->>>>>>> 35cf2f80
 
       // Create the mandate.
       $mandate = civicrm_api3('SepaMandate', 'createfull', $mandate_data);
@@ -757,14 +755,10 @@
 
         } catch (CiviCRM_API3_Exception $ex) {
           // TODO: more error handling?
-<<<<<<< HEAD
-          Civi::log()->debug("Twingle membership postprocessing call {$pp_entity}.{$pp_action} has failed: " . $ex->getMessage());
-            throw new Exception(
-                E::ts("Twingle membership postprocessing call has failed, see log for more information")
-            );
-=======
           Civi::log()->warning("Twingle membership postprocessing call {$pp_entity}.{$pp_action} has failed: " . $ex->getMessage());
->>>>>>> 35cf2f80
+          throw new Exception(
+              E::ts("Twingle membership postprocessing call has failed, see log for more information")
+          );
         }
       }
     }
